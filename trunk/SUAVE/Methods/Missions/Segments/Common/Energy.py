--- conflicted
+++ resolved
@@ -55,7 +55,6 @@
         conditions.battery_resistance_growth_factor    = initials.battery_resistance_growth_factor
         conditions.battery_capacity_fade_factor        = battery_capacity_fade_factor      
     
-<<<<<<< HEAD
     segment.state.conditions.propulsion.battery_max_initial_energy                 = initial_mission_energy
     segment.state.conditions.propulsion.battery_energy[:,0]                        = initial_segment_energy 
     segment.state.conditions.propulsion.battery_max_aged_energy                    = battery_max_aged_energy    
@@ -66,10 +65,9 @@
     segment.state.conditions.propulsion.battery_discharge_flag                     = battery_discharge_flag
     segment.state.conditions.propulsion.battery_resistance_growth_factor           = battery_resistance_growth_factor 
     segment.state.conditions.propulsion.battery_thevenin_voltage                   = battery_thevenin_voltage 
+    segment.state.conditions.propulsion.battery_cell_thevenin_voltage              = battery_thevenin_voltage 
     segment.state.conditions.propulsion.battery_capacity_fade_factor               = battery_capacity_fade_factor      
     return
-=======
->>>>>>> 299a2a93
 
 # ----------------------------------------------------------------------
 #  Update Thrust
