--- conflicted
+++ resolved
@@ -138,17 +138,13 @@
             else:
                 filename = save_loc + wake_filename
             sep  = filename.rfind('.')
-<<<<<<< HEAD
             file = filename[0:sep]+str(i)+"_t."+str(time_step)+filename[sep:]
-=======
-            file = filename[0:sep]+str(i)+"_t"+str(time_step)+filename[sep:]
->>>>>>> 457de5d5
-            
+
             propi_key = list(Results['all_prop_outputs'].keys())[i]
             Results['prop_outputs'] = Results['all_prop_outputs'][propi_key]
             save_prop_wake_vtk(VD, file, Results,i)
-            
-                
+
+
 
     #---------------------------
     # Save wing results to vtk
@@ -161,12 +157,9 @@
             filename2 = wing_vlm_filename
         else:
             filename = save_loc + wing_filename
-<<<<<<< HEAD
             filename2 = save_loc + wing_vlm_filename
-        
-        
-=======
->>>>>>> 457de5d5
+
+
         sep  = filename.rfind('.')
         file = filename[0:sep]+str(wing_names[i])+filename[sep:]
         file2 = filename2[0:sep]+str(wing_names[i])+filename2[sep:]
@@ -185,14 +178,8 @@
         else:
             filename = save_loc + fuselage_filename
         sep  = filename.rfind('.')
-<<<<<<< HEAD
-        file = filename[0:sep]+str(i)+"_t."+str(time_step)+filename[sep:]
-        fuselage = vehicle.fuselages[fuselages[i]]
-        save_fuselage_vtk(fuselage, file, Results)
-=======
         file = filename[0:sep]+str(i)+"_t"+str(time_step)+filename[sep:]
 
         save_fuselage_vtk(vehicle, file, Results)
->>>>>>> 457de5d5
 
-    return
+    return