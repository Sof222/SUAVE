# pyopt_setup.py
#
# Created:  Jul 2015, E. Botero
# Modified:  

# ----------------------------------------------------------------------
#  Imports
# ----------------------------------------------------------------------

# suave imports
import SUAVE
from SUAVE.Core import Data
import numpy as np
from SUAVE.Optimization import helper_functions as help_fun
# pyopt imports

# ----------------------------------------------------------------------
#  Solve Setup
# ----------------------------------------------------------------------

def Pyopt_Solve(problem,solver='SNOPT',FD='single'):
   
    # Have the optimizer call the wrapper
    mywrap = lambda x:PyOpt_Problem(problem,x)
   
    inp = problem.optimization_problem.inputs
    obj = problem.optimization_problem.objective
    con = problem.optimization_problem.constraints
   
    if FD == 'parallel':
        from mpi4py import MPI
        comm = MPI.COMM_WORLD
        myrank = comm.Get_rank()      
   
    # Instantiate the problem and set objective
    import pyOpt
    opt_prob = pyOpt.Optimization('SUAVE',mywrap)
<<<<<<< HEAD
    opt_prob.addObj(obj[0,0])    
=======
    for ii in xrange(len(obj)):
        opt_prob.addObj(obj[ii,0])    
<<<<<<< HEAD
        
>>>>>>> upstream/develop
    
=======
       
   
>>>>>>> d1e1b5c5
    # Set inputs
    nam = inp[:,0] # Names
    ini = inp[:,1] # Initials
    bnd = inp[:,2] # Bounds
    scl = inp[:,3] # Scale
    typ = inp[:,4] # Type
   
    # Pull out the constraints and scale them
    bnd_constraints = help_fun.scale_const_bnds(con)
    scaled_constraints = help_fun.scale_const_values(con,bnd_constraints)
    x   = ini/scl
   
    for ii in xrange(0,len(inp)):
        lbd = (bnd[ii][0]/scl[ii])
        ubd = (bnd[ii][1]/scl[ii])
        #if typ[ii] == 'continuous':
        vartype = 'c'
        #if typ[ii] == 'integer':
            #vartype = 'i'
        opt_prob.addVar(nam[ii],vartype,lower=lbd,upper=ubd,value=x[ii])
       
    # Setup constraints  
    for ii in xrange(0,len(con)):
        name = con[ii][0]
        edge = scaled_constraints[ii]
       
        if con[ii][1]=='<':
            opt_prob.addCon(name, type='i', upper=edge)
        elif con[ii][1]=='>':
            opt_prob.addCon(name, type='i', lower=edge,upper=np.inf)
        elif con[ii][1]=='=':
            opt_prob.addCon(name, type='e', equal=edge)

    # Finalize problem statement and run  
    print opt_prob
   
    if solver == 'SNOPT':
        import pyOpt.pySNOPT
        opt = pyOpt.pySNOPT.SNOPT()
    elif solver == 'SLSQP':
        import pyOpt.pySLSQP
        opt = pyOpt.pySLSQP.SLSQP()
    elif solver == 'KSOPT':
        import pyOpt.pyKSOPT
        opt = pyOpt.pyKSOPT.KSOPT()
    elif solver == 'ALHSO':
        import pyOpt.pyALHSO
<<<<<<< HEAD
        opt = pyOpt.pyALHSO.ALHSO()   
<<<<<<< HEAD
        
=======
=======
        opt = pyOpt.pyALHSO.ALHSO()  
>>>>>>> d1e1b5c5
    elif solver == 'FSQP':
        import pyOpt.pyFSQP
        opt = pyOpt.pyFSQP.FSQP()
    elif solver == 'PSQP':
        import pyOpt.pyPSQP
        opt = pyOpt.pyPSQP.PSQP()    
    elif solver == 'NLPQL':
        import pyOpt.pyNLPQL
        opt = pyOpt.pyNLPQL.NLPQL()    
    elif solver == 'NSGA2':
        import pyOpt.pyNSGA2
<<<<<<< HEAD
        opt = pyOpt.pyNSGA2.NSGA2(pll_type='POA')     
    
>>>>>>> upstream/develop
=======
        opt = pyOpt.pyNSGA2.NSGA2(pll_type='POA')    
   
>>>>>>> d1e1b5c5
    if FD == 'parallel':
        outputs = opt(opt_prob, sens_type='FD',sens_mode='pgc')
    else:
        outputs = opt(opt_prob, sens_type='FD')        
   
    return outputs


# ----------------------------------------------------------------------
#  Problem Wrapper
# ----------------------------------------------------------------------

def PyOpt_Problem(problem,x):
   
    obj   = problem.objective(x)
    const = problem.all_constraints(x).tolist()
    fail  = np.array(np.isnan(obj.tolist()) or np.isnan(np.array(const).any())).astype(int)

       
    print 'Inputs'
    print x
    print 'Obj'
    print obj
    print 'Con'
    print const
   
    return obj,const,fail<|MERGE_RESOLUTION|>--- conflicted
+++ resolved
@@ -35,19 +35,9 @@
     # Instantiate the problem and set objective
     import pyOpt
     opt_prob = pyOpt.Optimization('SUAVE',mywrap)
-<<<<<<< HEAD
-    opt_prob.addObj(obj[0,0])    
-=======
     for ii in xrange(len(obj)):
         opt_prob.addObj(obj[ii,0])    
-<<<<<<< HEAD
-        
->>>>>>> upstream/develop
-    
-=======
        
-   
->>>>>>> d1e1b5c5
     # Set inputs
     nam = inp[:,0] # Names
     ini = inp[:,1] # Initials
@@ -95,14 +85,7 @@
         opt = pyOpt.pyKSOPT.KSOPT()
     elif solver == 'ALHSO':
         import pyOpt.pyALHSO
-<<<<<<< HEAD
         opt = pyOpt.pyALHSO.ALHSO()   
-<<<<<<< HEAD
-        
-=======
-=======
-        opt = pyOpt.pyALHSO.ALHSO()  
->>>>>>> d1e1b5c5
     elif solver == 'FSQP':
         import pyOpt.pyFSQP
         opt = pyOpt.pyFSQP.FSQP()
@@ -114,14 +97,7 @@
         opt = pyOpt.pyNLPQL.NLPQL()    
     elif solver == 'NSGA2':
         import pyOpt.pyNSGA2
-<<<<<<< HEAD
         opt = pyOpt.pyNSGA2.NSGA2(pll_type='POA')     
-    
->>>>>>> upstream/develop
-=======
-        opt = pyOpt.pyNSGA2.NSGA2(pll_type='POA')    
-   
->>>>>>> d1e1b5c5
     if FD == 'parallel':
         outputs = opt(opt_prob, sens_type='FD',sens_mode='pgc')
     else:
