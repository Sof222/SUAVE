## @ingroup Components-Energy-Networks
# Solar.py
# 
# Created:  Jun 2014, E. Botero
# Modified: Feb 2016, T. MacDonald 
#           Mar 2020, M. Clarke
#           Jul 2021, E. Botero

# ----------------------------------------------------------------------
#  Imports
# ----------------------------------------------------------------------

# package imports
import numpy as np
from .Network import Network
from SUAVE.Components.Physical_Component import Container

from SUAVE.Core import Data , Units

# ----------------------------------------------------------------------
#  Network
# ----------------------------------------------------------------------

## @ingroup Components-Energy-Networks
class Solar(Network):
    """ A solar powered system with batteries and maximum power point tracking.
        
        This network adds an extra unknowns to the mission, the torque matching between motor and propeller.
    
        Assumptions:
        None
        
        Source:
        None
    """      
    def __defaults__(self):
        """ This sets the default values for the network to function.
    
            Assumptions:
            None
    
            Source:
            N/A
    
            Inputs:
            None
    
            Outputs:
            None
    
            Properties Used:
            N/A
        """            
        self.solar_flux                = None
        self.solar_panel               = None
        self.motors                    = Container()
        self.propellers                = Container()
        self.esc                       = None
        self.avionics                  = None
        self.payload                   = None
        self.solar_logic               = None
        self.battery                   = None
        self.nacelle_diameter          = None
        self.engine_length             = None
        self.number_of_engines         = None
        self.tag                       = 'Solar'
        self.use_surrogate             = False
        self.generative_design_minimum = 0
        self.identical_propellers      = True
    
    # manage process with a driver function
    def evaluate_thrust(self,state):
        """ Calculate thrust given the current state of the vehicle
    
            Assumptions:
            Caps the throttle at 110% and linearly interpolates thrust off that
    
            Source:
            N/A
    
            Inputs:
            state [state()]
    
            Outputs:
            results.thrust_force_vector [newtons]
            results.vehicle_mass_rate   [kg/s]
            conditions.propulsion:
                solar_flux           [watts/m^2] 
                rpm                  [radians/sec]
                current              [amps]
                battery_power_draw   [watts]
                battery_energy       [joules]
                motor_torque         [N-M]
                propeller_torque     [N-M]
    
            Properties Used:
            Defaulted values
        """          
    
        # unpack
        conditions  = state.conditions
        numerics    = state.numerics
        solar_flux  = self.solar_flux
        solar_panel = self.solar_panel
        motors      = self.motors
        propellers  = self.propellers
        esc         = self.esc
        avionics    = self.avionics
        payload     = self.payload
        solar_logic = self.solar_logic
        battery     = self.battery
        num_engines = self.number_of_engines
        
        # Unpack conditions
        a = conditions.freestream.speed_of_sound        
        
        # Set battery energy
        battery.current_energy      = conditions.propulsion.battery_energy
        battery.pack_temperature    = conditions.propulsion.battery_pack_temperature
        battery.charge_throughput   = conditions.propulsion.battery_cumulative_charge_throughput     
        battery.age_in_days         = conditions.propulsion.battery_age_in_days  
        battery.R_growth_factor     = conditions.propulsion.battery_resistance_growth_factor
        battery.E_growth_factor     = conditions.propulsion.battery_capacity_fade_factor 
        battery.max_energy          = conditions.propulsion.battery_max_aged_energy  
        
        # update ambient temperature based on altitude
        battery.ambient_temperature                   = conditions.freestream.temperature   
        battery.cooling_fluid.thermal_conductivity    = conditions.freestream.thermal_conductivity
        battery.cooling_fluid.kinematic_viscosity     = conditions.freestream.kinematic_viscosity
        battery.cooling_fluid.density                 = conditions.freestream.density 
        battery.battery_thevenin_voltage              = 0    
        
        # Set Temperature 
        battery.temperature              = conditions.propulsion.battery_pack_temperature
        
        # Set battery energy
        battery.current_energy = conditions.propulsion.battery_energy
        
        # step 1
        solar_flux.solar_radiation(conditions)
        
        # link
        solar_panel.inputs.flux = solar_flux.outputs.flux
        
        # step 2
        solar_panel.power()
        
        # link
        solar_logic.inputs.powerin = solar_panel.outputs.power
        
        # step 3
        solar_logic.voltage()
        
        # link
        esc.inputs.voltagein = solar_logic.outputs.system_voltage
        
        # Step 4
        esc.voltageout(conditions)
        
<<<<<<< HEAD
        # link
        motor.inputs.voltage = esc.outputs.voltageout
        
        # step 5
        motor.omega(conditions)
        
        # link
        propeller.inputs.omega =  motor.outputs.omega
        
        # step 6
        F, Q, P, Cp ,  outputs  , etap   = propeller.spin(conditions)
     
        # Check to see if magic thrust is needed, the ESC caps throttle at 1.1 already
        eta = conditions.propulsion.throttle[:,0,None]
        P[eta>1.0] = P[eta>1.0]*eta[eta>1.0]
        F[eta>1.0] = F[eta>1.0]*eta[eta>1.0]
        
        # link
        propeller.outputs = outputs
=======
        # How many evaluations to do
        if self.identical_propellers:
            n_evals = 1
            factor  = num_engines*1
        else:
            n_evals = int(num_engines)
            factor  = 1.
            
        # Setup numbers for iteration
        total_motor_current = 0.
        total_thrust        = 0. * state.ones_row(3)
        total_power         = 0.
>>>>>>> 7114914f
        
        # Iterate over motor/props
        for ii in range(n_evals):
            
            # Unpack the motor and props
            motor_key = list(motors.keys())[ii]
            prop_key  = list(propellers.keys())[ii]
            motor     = self.motors[motor_key]
            prop      = self.propellers[prop_key]            
        
            # link
            motor.inputs.voltage = esc.outputs.voltageout
            motor.inputs.propeller_CP = np.atleast_2d(conditions.propulsion.propeller_power_coefficient[:,ii]).T
            
            # step 5
            motor.omega(conditions)
            
            # link
            prop.inputs.omega =  motor.outputs.omega
            
            # step 6
            F, Q, P, Cplast ,  outputs  , etap   = prop.spin(conditions)
         
            # Check to see if magic thrust is needed, the ESC caps throttle at 1.1 already
            eta = conditions.propulsion.throttle[:,0,None]
            P[eta>1.0] = P[eta>1.0]*eta[eta>1.0]
            F[eta[:,0]>1.0,:] = F[eta[:,0]>1.0,:]*eta[eta[:,0]>1.0,:]
            
            # Run the motor for current
            motor.current(conditions)            
            
            # Conditions specific to this instantation of motor and propellers
            R                   = prop.tip_radius
            rpm                 = motor.outputs.omega / Units.rpm
            F_mag               = np.atleast_2d(np.linalg.norm(F, axis=1)).T
            total_thrust        = total_thrust + F * factor
            total_power         = total_power  + P * factor
            total_motor_current = total_motor_current + factor*motor.outputs.current

            # Pack specific outputs
            conditions.propulsion.propeller_motor_torque[:,ii] = motor.outputs.torque[:,0]
            conditions.propulsion.propeller_torque[:,ii]       = Q[:,0]
            conditions.propulsion.propeller_rpm[:,ii]          = rpm[:,0]
            conditions.propulsion.propeller_tip_mach[:,ii]     = (R*rpm[:,0]*Units.rpm)/a[:,0]
            conditions.propulsion.disc_loading[:,ii]           = (F_mag[:,0])/(np.pi*(R**2)) # N/m^2                  
            conditions.propulsion.power_loading[:,ii]          = (F_mag[:,0])/(P[:,0])      # N/W               
            conditions.noise.sources.propellers[prop.tag]      = outputs            
            
        # Run the avionics
        avionics.power()
        
        # link
        solar_logic.inputs.pavionics =  avionics.outputs.power
        
        # Run the payload
        payload.power()
        
        # link
        solar_logic.inputs.ppayload = payload.outputs.power
        
<<<<<<< HEAD
        # Run the motor for current
        i, etam = motor.current(conditions)
        
=======
>>>>>>> 7114914f
        # link
        esc.inputs.currentout = total_motor_current
        
        # Run the esc
        esc.currentin(conditions)
        
        # link
        solar_logic.inputs.currentesc  = esc.outputs.currentin
        solar_logic.inputs.volts_motor = esc.outputs.voltageout 
        solar_logic.logic(conditions,numerics)
        
        # link
        battery.inputs = solar_logic.outputs
        battery.energy_discharge(numerics)
        
<<<<<<< HEAD
        #Pack the conditions for outputs
        a                                        = conditions.freestream.speed_of_sound
        R                                        = propeller.tip_radius           
        rpm                                      = motor.outputs.omega*60./(2.*np.pi)
        current                                  = solar_logic.inputs.currentesc
        battery_draw                             = battery.inputs.power_in 
        battery_energy                           = battery.current_energy
        voltage_open_circuit                     = battery.voltage_open_circuit
        voltage_under_load                       = battery.voltage_under_load        
        state_of_charge                          = battery.state_of_charge
        
        
        conditions.propulsion.solar_flux                   = solar_flux.outputs.flux  
        conditions.propulsion.propeller_rpm                = rpm
        conditions.propulsion.battery_voltage_open_circuit = voltage_open_circuit
        conditions.propulsion.battery_voltage_under_load   = voltage_under_load  
        conditions.propulsion.battery_current              = current
        conditions.propulsion.battery_power_draw           = battery_draw
        conditions.propulsion.battery_energy               = battery_energy
        conditions.propulsion.battery_state_of_charge      = state_of_charge
        conditions.propulsion.motor_torque                 = motor.outputs.torque
        conditions.propulsion.propeller_torque             = Q        
        conditions.propulsion.propeller_tip_mach           = (R*rpm*Units.rpm)/a 
        conditions.propulsion.propeller_power_coefficient  = Cp 
        conditions.propulsion.propeller_efficiency         = etap 
        conditions.propulsion.propeller_motor_efficiency   = etam        
        
        #Create the outputs
        F                                        = num_engines * F * [1,0,0]   
        F_mag                                    = np.atleast_2d(np.linalg.norm(F, axis=1))   
        conditions.propulsion.disc_loading       = (F_mag.T)/ (num_engines*np.pi*(R)**2) # N/m^2               
        conditions.propulsion.power_loading      = (F_mag.T)/(P)  # N/W                  
        
        mdot = state.ones_row(1)*0.0
=======
        # Pack the conditions for outputs
        conditions.propulsion.solar_flux                   = solar_flux.outputs.flux
        conditions.propulsion.battery_voltage_open_circuit = battery.voltage_open_circuit
        conditions.propulsion.battery_voltage_under_load   = battery.voltage_under_load
        conditions.propulsion.battery_current              = solar_logic.inputs.currentesc
        conditions.propulsion.battery_draw                 = battery.inputs.power_in 
        conditions.propulsion.battery_energy               = battery.current_energy
        conditions.propulsion.state_of_charge              = battery.state_of_charge
>>>>>>> 7114914f

        # Create the outputs
        results = Data()
        results.thrust_force_vector = total_thrust
        results.vehicle_mass_rate   = state.ones_row(1)*0.0

        return results
    
    
    def unpack_unknowns(self,segment):
        """ This is an extra set of unknowns which are unpacked from the mission solver and send to the network.
    
            Assumptions:
            None
    
            Source:
            N/A
    
            Inputs:
            state.unknowns.propeller_power_coefficient [None]
    
            Outputs:
            state.conditions.propulsion.propeller_power_coefficient [None]
    
            Properties Used:
            N/A
        """       
        
        # Here we are going to unpack the unknowns (Cp) provided for this network
        segment.state.conditions.propulsion.propeller_power_coefficient = segment.state.unknowns.propeller_power_coefficient

        return
    
    def residuals(self,segment):
        """ This packs the residuals to be send to the mission solver.
    
            Assumptions:
            None
    
            Source:
            N/A
    
            Inputs:
            state.conditions.propulsion:
                motor_torque                          [N-m]
                propeller_torque                      [N-m]
            
            Outputs:
            None
    
            Properties Used:
            None
        """  
        
        # Here we are going to pack the residuals from the network
        
        # Unpack
        q_motor   = segment.state.conditions.propulsion.propeller_motor_torque
        q_prop    = segment.state.conditions.propulsion.propeller_torque
        
        # Return the residuals
        segment.state.residuals.network[:,0:] = q_motor - q_prop
        
        return
    
    
    
    def add_unknowns_and_residuals_to_segment(self, segment, initial_power_coefficient = 0.005):
        """ This function sets up the information that the mission needs to run a mission segment using this network
    
            Assumptions:
            None
    
            Source:
            N/A
    
            Inputs:
            segment
            initial_voltage                   [v]
            initial_power_coefficient         [float]s
            
            Outputs:
            segment.state.unknowns.propeller_power_coefficient
            segment.state.conditions.propulsion.propeller_motor_torque
            segment.state.conditions.propulsion.propeller_torque   
    
            Properties Used:
            N/A
        """           
        
        # unpack the ones function
        ones_row = segment.state.ones_row
        
        # Count how many unknowns and residuals based on p
        n_props  = len(self.propellers)
        n_motors = len(self.motors)
        n_eng    = self.number_of_engines
        
        if n_props!=n_motors!=n_eng:
            print('The number of propellers is not the same as the number of motors')
            
        # Now check if the propellers are all identical, in this case they have the same of residuals and unknowns
        if self.identical_propellers:
            n_props = 1
            
        # number of residuals, props plus the battery voltage
        n_res = n_props
        
        # Setup the residuals
        segment.state.residuals.network = 0. * ones_row(n_res)
        
        # Setup the unknowns
        segment.state.unknowns.propeller_power_coefficient = initial_power_coefficient * ones_row(n_props)
        
        # Setup the conditions
        segment.state.conditions.propulsion.propeller_motor_torque = 0. * ones_row(n_props)
        segment.state.conditions.propulsion.propeller_torque       = 0. * ones_row(n_props)
        segment.state.conditions.propulsion.propeller_rpm          = 0. * ones_row(n_props)
        segment.state.conditions.propulsion.disc_loading           = 0. * ones_row(n_props)                 
        segment.state.conditions.propulsion.power_loading          = 0. * ones_row(n_props)
        segment.state.conditions.propulsion.propeller_tip_mach     = 0. * ones_row(n_props)
        
        # Ensure the mission knows how to pack and unpack the unknowns and residuals
        segment.process.iterate.unknowns.network  = self.unpack_unknowns
        segment.process.iterate.residuals.network = self.residuals        

        return segment    
            
    __call__ = evaluate_thrust<|MERGE_RESOLUTION|>--- conflicted
+++ resolved
@@ -88,7 +88,7 @@
                 solar_flux           [watts/m^2] 
                 rpm                  [radians/sec]
                 current              [amps]
-                battery_power_draw   [watts]
+                battery_draw         [watts]
                 battery_energy       [joules]
                 motor_torque         [N-M]
                 propeller_torque     [N-M]
@@ -115,25 +115,6 @@
         a = conditions.freestream.speed_of_sound        
         
         # Set battery energy
-        battery.current_energy      = conditions.propulsion.battery_energy
-        battery.pack_temperature    = conditions.propulsion.battery_pack_temperature
-        battery.charge_throughput   = conditions.propulsion.battery_cumulative_charge_throughput     
-        battery.age_in_days         = conditions.propulsion.battery_age_in_days  
-        battery.R_growth_factor     = conditions.propulsion.battery_resistance_growth_factor
-        battery.E_growth_factor     = conditions.propulsion.battery_capacity_fade_factor 
-        battery.max_energy          = conditions.propulsion.battery_max_aged_energy  
-        
-        # update ambient temperature based on altitude
-        battery.ambient_temperature                   = conditions.freestream.temperature   
-        battery.cooling_fluid.thermal_conductivity    = conditions.freestream.thermal_conductivity
-        battery.cooling_fluid.kinematic_viscosity     = conditions.freestream.kinematic_viscosity
-        battery.cooling_fluid.density                 = conditions.freestream.density 
-        battery.battery_thevenin_voltage              = 0    
-        
-        # Set Temperature 
-        battery.temperature              = conditions.propulsion.battery_pack_temperature
-        
-        # Set battery energy
         battery.current_energy = conditions.propulsion.battery_energy
         
         # step 1
@@ -157,27 +138,6 @@
         # Step 4
         esc.voltageout(conditions)
         
-<<<<<<< HEAD
-        # link
-        motor.inputs.voltage = esc.outputs.voltageout
-        
-        # step 5
-        motor.omega(conditions)
-        
-        # link
-        propeller.inputs.omega =  motor.outputs.omega
-        
-        # step 6
-        F, Q, P, Cp ,  outputs  , etap   = propeller.spin(conditions)
-     
-        # Check to see if magic thrust is needed, the ESC caps throttle at 1.1 already
-        eta = conditions.propulsion.throttle[:,0,None]
-        P[eta>1.0] = P[eta>1.0]*eta[eta>1.0]
-        F[eta>1.0] = F[eta>1.0]*eta[eta>1.0]
-        
-        # link
-        propeller.outputs = outputs
-=======
         # How many evaluations to do
         if self.identical_propellers:
             n_evals = 1
@@ -190,7 +150,6 @@
         total_motor_current = 0.
         total_thrust        = 0. * state.ones_row(3)
         total_power         = 0.
->>>>>>> 7114914f
         
         # Iterate over motor/props
         for ii in range(n_evals):
@@ -251,12 +210,6 @@
         # link
         solar_logic.inputs.ppayload = payload.outputs.power
         
-<<<<<<< HEAD
-        # Run the motor for current
-        i, etam = motor.current(conditions)
-        
-=======
->>>>>>> 7114914f
         # link
         esc.inputs.currentout = total_motor_current
         
@@ -270,44 +223,8 @@
         
         # link
         battery.inputs = solar_logic.outputs
-        battery.energy_discharge(numerics)
-        
-<<<<<<< HEAD
-        #Pack the conditions for outputs
-        a                                        = conditions.freestream.speed_of_sound
-        R                                        = propeller.tip_radius           
-        rpm                                      = motor.outputs.omega*60./(2.*np.pi)
-        current                                  = solar_logic.inputs.currentesc
-        battery_draw                             = battery.inputs.power_in 
-        battery_energy                           = battery.current_energy
-        voltage_open_circuit                     = battery.voltage_open_circuit
-        voltage_under_load                       = battery.voltage_under_load        
-        state_of_charge                          = battery.state_of_charge
-        
-        
-        conditions.propulsion.solar_flux                   = solar_flux.outputs.flux  
-        conditions.propulsion.propeller_rpm                = rpm
-        conditions.propulsion.battery_voltage_open_circuit = voltage_open_circuit
-        conditions.propulsion.battery_voltage_under_load   = voltage_under_load  
-        conditions.propulsion.battery_current              = current
-        conditions.propulsion.battery_power_draw           = battery_draw
-        conditions.propulsion.battery_energy               = battery_energy
-        conditions.propulsion.battery_state_of_charge      = state_of_charge
-        conditions.propulsion.motor_torque                 = motor.outputs.torque
-        conditions.propulsion.propeller_torque             = Q        
-        conditions.propulsion.propeller_tip_mach           = (R*rpm*Units.rpm)/a 
-        conditions.propulsion.propeller_power_coefficient  = Cp 
-        conditions.propulsion.propeller_efficiency         = etap 
-        conditions.propulsion.propeller_motor_efficiency   = etam        
-        
-        #Create the outputs
-        F                                        = num_engines * F * [1,0,0]   
-        F_mag                                    = np.atleast_2d(np.linalg.norm(F, axis=1))   
-        conditions.propulsion.disc_loading       = (F_mag.T)/ (num_engines*np.pi*(R)**2) # N/m^2               
-        conditions.propulsion.power_loading      = (F_mag.T)/(P)  # N/W                  
-        
-        mdot = state.ones_row(1)*0.0
-=======
+        battery.energy_calc(numerics)
+        
         # Pack the conditions for outputs
         conditions.propulsion.solar_flux                   = solar_flux.outputs.flux
         conditions.propulsion.battery_voltage_open_circuit = battery.voltage_open_circuit
@@ -316,7 +233,6 @@
         conditions.propulsion.battery_draw                 = battery.inputs.power_in 
         conditions.propulsion.battery_energy               = battery.current_energy
         conditions.propulsion.state_of_charge              = battery.state_of_charge
->>>>>>> 7114914f
 
         # Create the outputs
         results = Data()
