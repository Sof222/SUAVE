# propeller.py
# 
# Created:  E. Botero, Sep 2014

#----------------------------------------------------------------------
#   Imports
# ----------------------------------------------------------------------

import SUAVE
from SUAVE.Core import Units

from SUAVE.Core import (
Data, Container,
)

import numpy as np
import copy, time
from SUAVE.Methods.Propulsion import propeller_design

def main():
    
    # This script could fail if either the design or analysis scripts fail,
    # in case of failure check both. The design and analysis powers will 
    # differ because of karman-tsien compressibility corrections in the 
    # analysis scripts
    
    # Design the Propeller
    prop                     = SUAVE.Components.Energy.Converters.Propeller()
    prop.number_blades       = 2.0 
    prop.freestream_velocity = 50.0
    prop.angular_velocity    = 2000.*(2.*np.pi/60.0)
    prop.tip_radius          = 1.5
    prop.hub_radius          = 0.05
    prop.design_Cl           = 0.7 
    prop.design_altitude     = 0.0 * Units.km
    prop.design_thrust       = 0.0
    prop.design_power        = 7000.
    prop                     = propeller_design(prop)    

    # Design a Rotor now
    rot  = SUAVE.Components.Energy.Converters.Rotor()
    rot.number_blades          = 2.0 
    rot.freestream_velocity    = 0#.1*Units.ft/Units.second
    rot.angular_velocity       = 2000.*(2.*np.pi/60.0)
    rot.tip_radius             = 1.5
    rot.hub_radius             = 0.05
    rot.design_Cl              = 0.7 
    rot.design_altitude        = 0.0 * Units.km
    rot.design_thrust          = 1000.0
    rot.induced_hover_velocity = 13.5 #roughly equivalent to a Chinook at SL
<<<<<<< HEAD
    
    rot  = propeller_design(prop)    



=======

    rot  = propeller_design(prop) 
    
>>>>>>> 469500eb
    # Find the operating conditions
    atmosphere = SUAVE.Analyses.Atmospheric.US_Standard_1976()
    atmosphere_conditions =  atmosphere.compute_values(prop.design_altitude)
    
    V  = prop.freestream_velocity
    Vr = rot.freestream_velocity
    
    conditions = Data()
    conditions.freestream = Data()
    conditions.propulsion = Data()
    conditions.frames     = Data()
    conditions.frames.body     = Data()
    conditions.frames.inertial = Data()
    conditions.freestream.update(atmosphere_conditions)
    conditions.freestream.dynamic_viscosity = atmosphere_conditions.dynamic_viscosity
    conditions.propulsion.throttle = np.array([[1.0]])
    conditions.frames.body.transform_to_inertial = np.array([np.eye(3)])
    
    conditions_r = copy.deepcopy(conditions)
    conditions.frames.inertial.velocity_vector   = np.array([[V,0,0]])
    conditions_r.frames.inertial.velocity_vector = np.array([[0,Vr,0]])
    
    # Create and attach this propeller 
    prop.inputs.omega    = np.array(prop.angular_velocity,ndmin=2)
    rot.inputs.omega     = copy.copy(prop.inputs.omega)
<<<<<<< HEAD
    F, Q, P, Cplast ,output , etap       = prop.spin(conditions)
    Fr, Qr, Pr, Cplastr ,outputr , etapr = rot.spin(conditions_r)
=======
    
    F, Q, P, Cplast ,output , etap       = prop.spin(conditions)
    Fr, Qr, Pr, Cplastr ,outputr , etapr = rot.spin(conditions_r)

>>>>>>> 469500eb
    
    # Truth values
    F_truth      = 103.38703422
    Q_truth      = 29.79226982
    P_truth      = 6239.67840083
    Cplast_truth = 0.00056596
    
    Fr_truth      = 98.33229685
    Qr_truth      = 5.72637115
    Pr_truth      = 1199.32836953
    Cplastr_truth = 0.00010878
    
<<<<<<< HEAD
     
      
     
     
      
    
    
    
    
=======
>>>>>>> 469500eb
    error = Data()
    error.Thrust   = np.max(np.abs(F-F_truth))
    error.Power    = np.max(np.abs(P-P_truth))
    error.Torque   = np.max(np.abs(Q-Q_truth))
    error.Cp       = np.max(np.abs(Cplast-Cplast_truth))   
    error.Thrustr  = np.max(np.abs(Fr-Fr_truth))
    error.Powerr   = np.max(np.abs(Pr-Pr_truth))
    error.Torquer  = np.max(np.abs(Qr-Qr_truth))
    error.Cpr      = np.max(np.abs(Cplastr-Cplastr_truth)) 
<<<<<<< HEAD
 
=======
>>>>>>> 469500eb
    
    print('Errors:')
    print(error)
    
    for k,v in list(error.items()):
        assert(np.abs(v)<1e-6)
     
    return

# ----------------------------------------------------------------------        
#   Call Main
# ----------------------------------------------------------------------    

if __name__ == '__main__':
    main()<|MERGE_RESOLUTION|>--- conflicted
+++ resolved
@@ -48,17 +48,9 @@
     rot.design_altitude        = 0.0 * Units.km
     rot.design_thrust          = 1000.0
     rot.induced_hover_velocity = 13.5 #roughly equivalent to a Chinook at SL
-<<<<<<< HEAD
-    
-    rot  = propeller_design(prop)    
-
-
-
-=======
 
     rot  = propeller_design(prop) 
     
->>>>>>> 469500eb
     # Find the operating conditions
     atmosphere = SUAVE.Analyses.Atmospheric.US_Standard_1976()
     atmosphere_conditions =  atmosphere.compute_values(prop.design_altitude)
@@ -74,6 +66,7 @@
     conditions.frames.inertial = Data()
     conditions.freestream.update(atmosphere_conditions)
     conditions.freestream.dynamic_viscosity = atmosphere_conditions.dynamic_viscosity
+    conditions.frames.inertial.velocity_vector = np.array([[V,0,0]])
     conditions.propulsion.throttle = np.array([[1.0]])
     conditions.frames.body.transform_to_inertial = np.array([np.eye(3)])
     
@@ -84,15 +77,10 @@
     # Create and attach this propeller 
     prop.inputs.omega    = np.array(prop.angular_velocity,ndmin=2)
     rot.inputs.omega     = copy.copy(prop.inputs.omega)
-<<<<<<< HEAD
-    F, Q, P, Cplast ,output , etap       = prop.spin(conditions)
-    Fr, Qr, Pr, Cplastr ,outputr , etapr = rot.spin(conditions_r)
-=======
     
     F, Q, P, Cplast ,output , etap       = prop.spin(conditions)
     Fr, Qr, Pr, Cplastr ,outputr , etapr = rot.spin(conditions_r)
 
->>>>>>> 469500eb
     
     # Truth values
     F_truth      = 103.38703422
@@ -105,18 +93,6 @@
     Pr_truth      = 1199.32836953
     Cplastr_truth = 0.00010878
     
-<<<<<<< HEAD
-     
-      
-     
-     
-      
-    
-    
-    
-    
-=======
->>>>>>> 469500eb
     error = Data()
     error.Thrust   = np.max(np.abs(F-F_truth))
     error.Power    = np.max(np.abs(P-P_truth))
@@ -126,10 +102,6 @@
     error.Powerr   = np.max(np.abs(Pr-Pr_truth))
     error.Torquer  = np.max(np.abs(Qr-Qr_truth))
     error.Cpr      = np.max(np.abs(Cplastr-Cplastr_truth)) 
-<<<<<<< HEAD
- 
-=======
->>>>>>> 469500eb
     
     print('Errors:')
     print(error)
