# Solar_UAV.py
# 
# Created:  Jul 2014, E. Botero
# Modified: Aug 2017, E. Botero 
#           Mar 2020, M. Clarke


#----------------------------------------------------------------------
#   Imports
# ----------------------------------------------------------------------
import SUAVE
from SUAVE.Core import Units, Data

import numpy as np
import pylab as plt
import time

from SUAVE.Components.Energy.Networks.Solar import Solar
from SUAVE.Methods.Propulsion import propeller_design
from SUAVE.Methods.Power.Battery.Sizing import initialize_from_energy_and_power, initialize_from_mass
from SUAVE.Methods.Weights.Correlations.UAV.empty import empty
# ----------------------------------------------------------------------
#   Build the Vehicle
# ----------------------------------------------------------------------

def vehicle_setup(): 
    # ------------------------------------------------------------------
    #   Initialize the Vehicle
    # ------------------------------------------------------------------    
    
    vehicle = SUAVE.Vehicle()
    vehicle.tag = 'Solar'
    
    # ------------------------------------------------------------------
    #   Vehicle-level Properties
    # ------------------------------------------------------------------    
    # mass properties
    vehicle.mass_properties.takeoff         = 250. * Units.kg
    vehicle.mass_properties.operating_empty = 250. * Units.kg
    vehicle.mass_properties.max_takeoff     = 250. * Units.kg 
    
    # basic parameters
    vehicle.reference_area                    = 80.       
    vehicle.envelope.ultimate_load            = 2.0
    vehicle.envelope.limit_load               = 1.5
    vehicle.envelope.maximum_dynamic_pressure = 0.5*1.225*(40.**2.) #Max q

    # ------------------------------------------------------------------        
    #   Main Wing
    # ------------------------------------------------------------------   

    wing                         = SUAVE.Components.Wings.Wing()
    wing.tag                     = 'main_wing' 
    wing.areas.reference         = vehicle.reference_area
    wing.spans.projected         = 40.0 * Units.meter
    wing.aspect_ratio            = (wing.spans.projected**2)/wing.areas.reference 
    wing.sweeps.quarter_chord    = 0.0 * Units.deg
    wing.symmetric               = True
    wing.thickness_to_chord      = 0.12
    wing.taper                   = 1.0
    wing.vertical                = False
    wing.high_lift               = True 
    wing.dynamic_pressure_ratio  = 1.0
    wing.chords.mean_aerodynamic = wing.areas.reference/wing.spans.projected
    wing.chords.root             = wing.areas.reference/wing.spans.projected
    wing.chords.tip              = wing.areas.reference/wing.spans.projected
    wing.twists.root             = 0.0 * Units.degrees
    wing.twists.tip              = 0.0 * Units.degrees
    wing.highlift                = False  
    wing.vertical                = False 
    wing.number_ribs             = 26.
    wing.number_end_ribs         = 2.
    wing.transition_x_upper      = 0.6
    wing.transition_x_lower      = 1.0
    wing.origin                  = [[3.0,0.0,0.0]] # meters
    wing.aerodynamic_center      = [3.0,0.0,0.0] # meters
    
    # add to vehicle
    vehicle.append_component(wing)
    
    # ------------------------------------------------------------------        
    #  Horizontal Stabilizer
    # ------------------------------------------------------------------   
    wing                         = SUAVE.Components.Wings.Wing()
    wing.tag                     = 'horizontal_stabilizer' 
    wing.aspect_ratio            = 20. 
    wing.sweeps.quarter_chord    = 0 * Units.deg
    wing.thickness_to_chord      = 0.12
    wing.taper                   = 1.0
    wing.areas.reference         = vehicle.reference_area * .15
    wing.areas.wetted            = 2.0 * wing.areas.reference
    wing.areas.exposed           = 0.8 * wing.areas.wetted
    wing.areas.affected          = 0.6 * wing.areas.wetted       
    wing.spans.projected         = np.sqrt(wing.aspect_ratio*wing.areas.reference)
    wing.twists.root             = 0.0 * Units.degrees
    wing.twists.tip              = 0.0 * Units.degrees 
    wing.vertical                = False 
    wing.symmetric               = True
    wing.dynamic_pressure_ratio  = 0.9      
    wing.number_ribs             = 5.0
    wing.chords.root             = wing.areas.reference/wing.spans.projected
    wing.chords.tip              = wing.areas.reference/wing.spans.projected
    wing.chords.mean_aerodynamic = wing.areas.reference/wing.spans.projected  
    wing.origin                  = [[10.,0.0,0.0]] # meters
    wing.aerodynamic_center      = [0.5,0.0,0.0] # meters
  
    # add to vehicle
    vehicle.append_component(wing)    
    
    # ------------------------------------------------------------------
    #   Vertical Stabilizer
    # ------------------------------------------------------------------
    
    wing                         = SUAVE.Components.Wings.Wing()
    wing.tag                     = 'vertical_stabilizer' 
    wing.aspect_ratio            = 20.       
    wing.sweeps.quarter_chord    = 0 * Units.deg
    wing.thickness_to_chord      = 0.12
    wing.taper                   = 1.0
    wing.areas.reference         = vehicle.reference_area * 0.1
    wing.spans.projected         = np.sqrt(wing.aspect_ratio*wing.areas.reference) 
    wing.chords.root             = wing.areas.reference/wing.spans.projected
    wing.chords.tip              = wing.areas.reference/wing.spans.projected
    wing.chords.mean_aerodynamic = wing.areas.reference/wing.spans.projected 
    wing.areas.wetted            = 2.0 * wing.areas.reference
    wing.areas.exposed           = 0.8 * wing.areas.wetted
    wing.areas.affected          = 0.6 * wing.areas.wetted    
    wing.twists.root             = 0.0 * Units.degrees
    wing.twists.tip              = 0.0 * Units.degrees  
    wing.origin                  = [[10.,0.0,0.0]] # meters
    wing.aerodynamic_center      = [0.5,0.0,0.0] # meters
    wing.symmetric               = True  
    wing.vertical                = True 
    wing.t_tail                  = False
    wing.dynamic_pressure_ratio  = 1.0
    wing.number_ribs             = 5.
  
    # add to vehicle
    vehicle.append_component(wing)  
    
    #------------------------------------------------------------------
    # Propulsor
    #------------------------------------------------------------------
    
    # build network
    net                   = Solar()
    net.number_of_engines = 1.
    net.nacelle_diameter  = 0.2 * Units.meters
    net.engine_length     = 0.01 * Units.meters
    net.areas             = Data()
    net.areas.wetted      = 0.01*(2*np.pi*0.01/2.)
    
    # Component 1 the Sun?
    sun            = SUAVE.Components.Energy.Processes.Solar_Radiation()
    net.solar_flux = sun
    
    # Component 2 the solar panels
    panel                      = SUAVE.Components.Energy.Converters.Solar_Panel()
    panel.area                 = vehicle.reference_area * 0.9
    panel.efficiency           = 0.25
    panel.mass_properties.mass = panel.area*(0.60 * Units.kg)
    net.solar_panel            = panel
    
    # Component 3 the ESC
    esc            = SUAVE.Components.Energy.Distributors.Electronic_Speed_Controller()
    esc.efficiency = 0.95 # Gundlach for brushless motors
    net.esc        = esc
    
    # Component 5 the Propeller
    # Design the Propeller
<<<<<<< HEAD
    prop                     = SUAVE.Components.Energy.Converters.Propeller()
    prop.number_of_blades    = 2.0
    prop.freestream_velocity = 40.0 * Units['m/s']# freestream
    prop.angular_velocity    = 150. * Units['rpm']
    prop.tip_radius          = 4.25 * Units.meters
    prop.hub_radius          = 0.05 * Units.meters
    prop.design_Cl           = 0.7
    prop.design_altitude     = 14.0 * Units.km
    prop.design_thrust       = None
    prop.design_power        = 3500.0 * Units.watts
    prop                     = propeller_design(prop) 
    net.propeller            = prop
=======
    prop                         = SUAVE.Components.Energy.Converters.Propeller()
    prop.number_of_blades        = 2.0
    prop.freestream_velocity     = 40.0 * Units['m/s']# freestream
    prop.angular_velocity        = 150. * Units['rpm']
    prop.tip_radius              = 4.25 * Units.meters
    prop.hub_radius              = 0.05 * Units.meters
    prop.design_Cl               = 0.7
    prop.design_altitude         = 14.0 * Units.km
    prop.design_thrust           = 110.  
    prop                         = propeller_design(prop) 
    net.propeller                = prop
>>>>>>> 49d6850e

    # Component 4 the Motor
    motor                      = SUAVE.Components.Energy.Converters.Motor()
    motor.resistance           = 0.008
    motor.no_load_current      = 4.5  * Units.ampere
    motor.speed_constant       = 120. * Units['rpm'] # RPM/volt converted to (rad/s)/volt    
    motor.propeller_radius     = prop.tip_radius
    motor.propeller_Cp         = prop.design_power_coefficient
    motor.gear_ratio           = 12. # Gear ratio
    motor.gearbox_efficiency   = .98 # Gear box efficiency
    motor.expected_current     = 160. # Expected current
    motor.mass_properties.mass = 2.0  * Units.kg
    net.motor                  = motor    
    
    # Component 6 the Payload
    payload                      = SUAVE.Components.Energy.Peripherals.Payload()
    payload.power_draw           = 50. * Units.watts 
    payload.mass_properties.mass = 5.0 * Units.kg
    net.payload                  = payload
    
    # Component 7 the Avionics
    avionics            = SUAVE.Components.Energy.Peripherals.Avionics()
    avionics.power_draw = 50. * Units.watts
    net.avionics        = avionics      

    # Component 8 the Battery
    bat = SUAVE.Components.Energy.Storages.Batteries.Constant_Mass.Lithium_Ion()
    bat.mass_properties.mass = 90.0 * Units.kg
    bat.specific_energy      = 600. * Units.Wh/Units.kg
    bat.resistance           = 0.05
    bat.max_voltage          = 45.0
    initialize_from_mass(bat,bat.mass_properties.mass)
    net.battery              = bat
   
    #Component 9 the system logic controller and MPPT
    logic                 = SUAVE.Components.Energy.Distributors.Solar_Logic()
    logic.system_voltage  = 40.0
    logic.MPPT_efficiency = 0.95
    net.solar_logic       = logic
    
    # add the solar network to the vehicle
    vehicle.append_component(net)      

    # define weights analysis
    vehicle.weight_breakdown = empty(vehicle)
    
    return vehicle

# ----------------------------------------------------------------------
#   Define the Configurations
# ---------------------------------------------------------------------

def configs_setup(vehicle):
    
# ------------------------------------------------------------------
    #   Initialize Configurations
    # ------------------------------------------------------------------
    
    configs = SUAVE.Components.Configs.Config.Container()
    
    base_config = SUAVE.Components.Configs.Config(vehicle)
    base_config.tag = 'base'
    configs.append(base_config)
    
    # ------------------------------------------------------------------
    #   Cruise Configuration
    # ------------------------------------------------------------------
    
    config = SUAVE.Components.Configs.Config(base_config)
    config.tag = 'cruise'
    
    configs.append(config)
    
    
    return configs<|MERGE_RESOLUTION|>--- conflicted
+++ resolved
@@ -168,20 +168,6 @@
     
     # Component 5 the Propeller
     # Design the Propeller
-<<<<<<< HEAD
-    prop                     = SUAVE.Components.Energy.Converters.Propeller()
-    prop.number_of_blades    = 2.0
-    prop.freestream_velocity = 40.0 * Units['m/s']# freestream
-    prop.angular_velocity    = 150. * Units['rpm']
-    prop.tip_radius          = 4.25 * Units.meters
-    prop.hub_radius          = 0.05 * Units.meters
-    prop.design_Cl           = 0.7
-    prop.design_altitude     = 14.0 * Units.km
-    prop.design_thrust       = None
-    prop.design_power        = 3500.0 * Units.watts
-    prop                     = propeller_design(prop) 
-    net.propeller            = prop
-=======
     prop                         = SUAVE.Components.Energy.Converters.Propeller()
     prop.number_of_blades        = 2.0
     prop.freestream_velocity     = 40.0 * Units['m/s']# freestream
@@ -193,7 +179,6 @@
     prop.design_thrust           = 110.  
     prop                         = propeller_design(prop) 
     net.propeller                = prop
->>>>>>> 49d6850e
 
     # Component 4 the Motor
     motor                      = SUAVE.Components.Energy.Converters.Motor()
