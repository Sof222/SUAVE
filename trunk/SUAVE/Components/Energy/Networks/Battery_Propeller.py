## @ingroup Components-Energy-Networks
# Battery_Propeller.py
# 
# Created:  Jul 2015, E. Botero
# Modified: Feb 2016, T. MacDonald

# ----------------------------------------------------------------------
#  Imports
# ----------------------------------------------------------------------

# suave imports
import SUAVE

# package imports
import numpy as np
from SUAVE.Components.Propulsors.Propulsor import Propulsor

from SUAVE.Core import Data

# ----------------------------------------------------------------------
#  Network
# ----------------------------------------------------------------------

## @ingroup Components-Energy-Networks
class Battery_Propeller(Propulsor):
    """ This is a simple network with a battery powering a propeller through
        an electric motor
        
        This network adds 2 extra unknowns to the mission. The first is
        a voltage, to calculate the thevenin voltage drop in the pack.
        The second is torque matching between motor and propeller.
    
        Assumptions:
        None
        
        Source:
        None
    """  
    def __defaults__(self):
        """ This sets the default values for the network to function.
    
            Assumptions:
            None
    
            Source:
            N/A
    
            Inputs:
            None
    
            Outputs:
            None
    
            Properties Used:
            N/A
        """             
        self.motor             = None
        self.propeller         = None
        self.esc               = None
        self.avionics          = None
        self.payload           = None
        self.battery           = None
        self.nacelle_diameter  = None
        self.engine_length     = None
        self.number_of_engines = None
        self.voltage           = None
        self.thrust_angle      = 0.0
        self.tag               = 'network'
        self.use_surrogate     = False
    
    # manage process with a driver function
    def evaluate_thrust(self,state):
        """ Calculate thrust given the current state of the vehicle
    
            Assumptions:
            Caps the throttle at 110% and linearly interpolates thrust off that
    
            Source:
            N/A
    
            Inputs:
            state [state()]
    
            Outputs:
            results.thrust_force_vector [newtons]
            results.vehicle_mass_rate   [kg/s]
            conditions.propulsion:
                rpm                  [radians/sec]
                current              [amps]
                battery_draw         [watts]
                battery_energy       [joules]
                voltage_open_circuit [volts]
                voltage_under_load   [volts]
                motor_torque         [N-M]
                propeller_torque     [N-M]
    
            Properties Used:
            Defaulted values
        """          
    
        # unpack
        conditions = state.conditions
        numerics   = state.numerics
        motor      = self.motor
        propeller  = self.propeller
        esc        = self.esc
        avionics   = self.avionics
        payload    = self.payload
        battery    = self.battery
        
        # Set battery energy
        battery.current_energy = conditions.propulsion.battery_energy  

        # Step 1 battery power
        esc.inputs.voltagein = state.unknowns.battery_voltage_under_load
        #esc.inputs.voltagein = self.voltage
        # Step 2
        esc.voltageout(conditions)
        # link
        motor.inputs.voltage = esc.outputs.voltageout 
        # step 3
        motor.omega(conditions)
        # link
        propeller.inputs.omega =  motor.outputs.omega
        propeller.thrust_angle = self.thrust_angle
        
        if (self.use_surrogate == True) and (self.propeller.surrogate is not None):
            F, Q, P, Cp = propeller.spin_surrogate(conditions)
        else:            
            # step 4
            F, Q, P, Cp = propeller.spin(conditions)
            
        # Check to see if magic thrust is needed, the ESC caps throttle at 1.1 already
        eta        = conditions.propulsion.throttle[:,0,None]
        P[eta>1.0] = P[eta>1.0]*eta[eta>1.0]
        F[eta>1.0] = F[eta>1.0]*eta[eta>1.0]

        # Run the avionics
        avionics.power()

        # Run the payload
        payload.power()
        
        # Run the motor for current
        motor.current(conditions)
        # link
        esc.inputs.currentout =  motor.outputs.current
        
        # Run the esc
        esc.currentin()

        # Calculate avionics and payload power
        avionics_payload_power = avionics.outputs.power + payload.outputs.power

        # Calculate avionics and payload current
        avionics_payload_current = avionics_payload_power/self.voltage

        # link
        battery.inputs.current  = esc.outputs.currentin*self.number_of_engines + avionics_payload_current
        battery.inputs.power_in = -(esc.outputs.voltageout*esc.outputs.currentin*self.number_of_engines + avionics_payload_power)
        battery.energy_calc(numerics)        
    
        # Pack the conditions for outputs
        rpm                  = motor.outputs.omega*60./(2.*np.pi)
        current              = esc.outputs.currentin
        battery_draw         = battery.inputs.power_in 
        battery_energy       = battery.current_energy
        voltage_open_circuit = battery.voltage_open_circuit
        voltage_under_load   = battery.voltage_under_load    
          
        conditions.propulsion.rpm                  = rpm
        conditions.propulsion.current              = current
        conditions.propulsion.battery_draw         = battery_draw
        conditions.propulsion.battery_energy       = battery_energy
        conditions.propulsion.voltage_open_circuit = voltage_open_circuit
        conditions.propulsion.voltage_under_load   = voltage_under_load  
        conditions.propulsion.motor_torque         = motor.outputs.torque
        conditions.propulsion.propeller_torque     = Q
        
        # Create the outputs
        F    = self.number_of_engines * F * [np.cos(self.thrust_angle),0,-np.sin(self.thrust_angle)]      
        mdot = np.zeros_like(F)

        results = Data()
        results.thrust_force_vector = F
        results.vehicle_mass_rate   = mdot
        
        
        return results
    
    
    def unpack_unknowns(self,segment):
        """ This is an extra set of unknowns which are unpacked from the mission solver and send to the network.
    
            Assumptions:
            None
    
            Source:
            N/A
    
            Inputs:
            state.unknowns.propeller_power_coefficient [None]
            state.unknowns.battery_voltage_under_load  [volts]
    
            Outputs:
            state.conditions.propulsion.propeller_power_coefficient [None]
            state.conditions.propulsion.battery_voltage_under_load  [volts]
    
            Properties Used:
            N/A
        """                  
        
        # Here we are going to unpack the unknowns (Cp) provided for this network
        segment.state.conditions.propulsion.propeller_power_coefficient = segment.state.unknowns.propeller_power_coefficient
        segment.state.conditions.propulsion.battery_voltage_under_load  = segment.state.unknowns.battery_voltage_under_load
        
        return
    
    def residuals(self,segment):
        """ This packs the residuals to be send to the mission solver.
    
            Assumptions:
            None
    
            Source:
            N/A
    
            Inputs:
            state.conditions.propulsion:
                motor_torque                          [N-m]
                propeller_torque                      [N-m]
                voltage_under_load                    [volts]
            state.unknowns.battery_voltage_under_load [volts]
            
            Outputs:
            None
    
            Properties Used:
            self.voltage                              [volts]
        """        
        
        # Here we are going to pack the residuals (torque,voltage) from the network
        
        # Unpack
        q_motor   = segment.state.conditions.propulsion.motor_torque
        q_prop    = segment.state.conditions.propulsion.propeller_torque
        v_actual  = segment.state.conditions.propulsion.voltage_under_load
        v_predict = segment.state.unknowns.battery_voltage_under_load
        v_max     = self.voltage
        
        # Return the residuals
<<<<<<< HEAD
        state.residuals.network[:,0] = q_motor[:,0] - q_prop[:,0]    
        state.residuals.network[:,1] = (v_predict[:,0] - v_actual[:,0])/v_max
=======
        segment.state.residuals.network[:,0] = q_motor[:,0] - q_prop[:,0]
        segment.state.residuals.network[:,1] = (v_predict[:,0] - v_actual[:,0])/v_max
>>>>>>> aecdd32e
        
        return    
            
    __call__ = evaluate_thrust<|MERGE_RESOLUTION|>--- conflicted
+++ resolved
@@ -249,13 +249,8 @@
         v_max     = self.voltage
         
         # Return the residuals
-<<<<<<< HEAD
-        state.residuals.network[:,0] = q_motor[:,0] - q_prop[:,0]    
-        state.residuals.network[:,1] = (v_predict[:,0] - v_actual[:,0])/v_max
-=======
         segment.state.residuals.network[:,0] = q_motor[:,0] - q_prop[:,0]
         segment.state.residuals.network[:,1] = (v_predict[:,0] - v_actual[:,0])/v_max
->>>>>>> aecdd32e
         
         return    
             
