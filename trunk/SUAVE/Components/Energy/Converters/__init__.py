--- conflicted
+++ resolved
@@ -1,26 +1,20 @@
-# __init__.py
-#
-# Created:  Mar 2014, T. Lukacyzk
-# Modified: Jan 2016, T. MacDonald
-
-from Combustor import Combustor
-from Compression_Nozzle import Compression_Nozzle
-from Compressor import Compressor
-from Expansion_Nozzle import Expansion_Nozzle
-from Fan import Fan
-from Fuel_Cell import Fuel_Cell
-from Motor import Motor
-from Motor_Lo_Fid import Motor_Lo_Fid
-from Propeller import Propeller
-from Propeller_Lo_Fid import Propeller_Lo_Fid
-from Ram import Ram
-from Solar_Panel import Solar_Panel
-from Turbine import Turbine
-from Supersonic_Nozzle import Supersonic_Nozzle
-<<<<<<< HEAD
-from Internal_Combustion_Engine import Internal_Combustion_Engine
-=======
-
-import Turbofan_JDM
-import Turbofan_TASOPT
->>>>>>> be5adbf4
+# __init__.py
+#
+# Created:  Mar 2014, T. Lukacyzk
+# Modified: Jan 2016, T. MacDonald
+
+from Combustor import Combustor
+from Compression_Nozzle import Compression_Nozzle
+from Compressor import Compressor
+from Expansion_Nozzle import Expansion_Nozzle
+from Fan import Fan
+from Fuel_Cell import Fuel_Cell
+from Motor import Motor
+from Motor_Lo_Fid import Motor_Lo_Fid
+from Propeller import Propeller
+from Propeller_Lo_Fid import Propeller_Lo_Fid
+from Ram import Ram
+from Solar_Panel import Solar_Panel
+from Turbine import Turbine
+from Internal_Combustion_Engine import Internal_Combustion_Engineimport Turbofan_JDM
+import Turbofan_TASOPT