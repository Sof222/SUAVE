## @ingroup Components
# Lofted_Body.py
# 
# Created:  
# Modified: Dec 2016, T. MacDonald
#           May 2020, E. Botero


# ----------------------------------------------------------------------
#  Imports
# ----------------------------------------------------------------------

from .Component          import Component
from .Physical_Component import Physical_Component
from SUAVE.Core         import DataOrdered


# ------------------------------------------------------------
#  Lofted Body
# ------------------------------------------------------------

## @ingroup Components
class Lofted_Body(Physical_Component):
    def __defaults__(self):
        """This sets the default values.
    
            Assumptions:
            None
    
            Source:
            N/A
    
            Inputs:
            None
    
            Outputs:
            None
    
            Properties Used:
            None
        """         
        self.tag = 'Lofted_Body'
        self.Segments = DataOrdered() # think edges
    
   
# ------------------------------------------------------------
#  Segment
# ------------------------------------------------------------

## @ingroup Components
class Segment(Component):
    """ A class that stubs out what a segment is
    
    Assumptions:
    None
    
    Source:
    None
    """      
    def __defaults__(self):
        """This sets the default values.
    
            Assumptions:
            None
    
            Source:
            N/A
    
            Inputs:
            None
    
            Outputs:
            None
    
            Properties Used:
            None
        """         
        self.tag = 'Segment'
        
        self.prev = None
        self.next = None # for connectivity

# ------------------------------------------------------------
#  Section
# ------------------------------------------------------------

## @ingroup Components
class Section(Component):
    """ A class that stubs out what a section is
    
    Assumptions:
    None
    
    Source:
    None
    """     
    def __defaults__(self):
        """This sets the default values.
    
            Assumptions:
            None
    
            Source:
            N/A
    
            Inputs:
            None
    
            Outputs:
            None
    
            Properties Used:
            None
        """         
        self.tag = 'Section'
<<<<<<< HEAD
        
        self.Curves = Curve_Container()
        
=======
                
>>>>>>> 5deebab9
        self.prev = None
        self.next = None
        
        
# ------------------------------------------------------------
#  Containers
# ------------------------------------------------------------

## @ingroup Components
class Section_Container(Component.Container):
    """ This does nothing
    
    Assumptions:
    None
    
    Source:
    None
    """    
    def get_children(self):
        """ Returns the components that can go inside
        
        Assumptions:
        None
<<<<<<< HEAD
    
        Source:
        N/A
    
        Inputs:
        None
    
        Outputs:
        None
    
        Properties Used:
        N/A
        """       
        
        return []

## @ingroup Components
class Curve_Container(Component.Container):
    """ This does nothing
=======
>>>>>>> 5deebab9
    
        Source:
        N/A
    
        Inputs:
        None
    
        Outputs:
        None
    
        Properties Used:
        N/A
        """       
        
        return []


# ------------------------------------------------------------
#  Handle Linking
# ------------------------------------------------------------

<<<<<<< HEAD
Section.Curve       = Curve
Section.Container   = Section_Container
Curve.Container     = Curve_Container
=======
Section.Container   = Section_Container
>>>>>>> 5deebab9
Lofted_Body.Section = Section
Lofted_Body.Segment = Segment

<|MERGE_RESOLUTION|>--- conflicted
+++ resolved
@@ -1,198 +1,166 @@
-## @ingroup Components
-# Lofted_Body.py
-# 
-# Created:  
-# Modified: Dec 2016, T. MacDonald
-#           May 2020, E. Botero
-
-
-# ----------------------------------------------------------------------
-#  Imports
-# ----------------------------------------------------------------------
-
-from .Component          import Component
-from .Physical_Component import Physical_Component
-from SUAVE.Core         import DataOrdered
-
-
-# ------------------------------------------------------------
-#  Lofted Body
-# ------------------------------------------------------------
-
-## @ingroup Components
-class Lofted_Body(Physical_Component):
-    def __defaults__(self):
-        """This sets the default values.
-    
-            Assumptions:
-            None
-    
-            Source:
-            N/A
-    
-            Inputs:
-            None
-    
-            Outputs:
-            None
-    
-            Properties Used:
-            None
-        """         
-        self.tag = 'Lofted_Body'
-        self.Segments = DataOrdered() # think edges
-    
-   
-# ------------------------------------------------------------
-#  Segment
-# ------------------------------------------------------------
-
-## @ingroup Components
-class Segment(Component):
-    """ A class that stubs out what a segment is
-    
-    Assumptions:
-    None
-    
-    Source:
-    None
-    """      
-    def __defaults__(self):
-        """This sets the default values.
-    
-            Assumptions:
-            None
-    
-            Source:
-            N/A
-    
-            Inputs:
-            None
-    
-            Outputs:
-            None
-    
-            Properties Used:
-            None
-        """         
-        self.tag = 'Segment'
-        
-        self.prev = None
-        self.next = None # for connectivity
-
-# ------------------------------------------------------------
-#  Section
-# ------------------------------------------------------------
-
-## @ingroup Components
-class Section(Component):
-    """ A class that stubs out what a section is
-    
-    Assumptions:
-    None
-    
-    Source:
-    None
-    """     
-    def __defaults__(self):
-        """This sets the default values.
-    
-            Assumptions:
-            None
-    
-            Source:
-            N/A
-    
-            Inputs:
-            None
-    
-            Outputs:
-            None
-    
-            Properties Used:
-            None
-        """         
-        self.tag = 'Section'
-<<<<<<< HEAD
-        
-        self.Curves = Curve_Container()
-        
-=======
-                
->>>>>>> 5deebab9
-        self.prev = None
-        self.next = None
-        
-        
-# ------------------------------------------------------------
-#  Containers
-# ------------------------------------------------------------
-
-## @ingroup Components
-class Section_Container(Component.Container):
-    """ This does nothing
-    
-    Assumptions:
-    None
-    
-    Source:
-    None
-    """    
-    def get_children(self):
-        """ Returns the components that can go inside
-        
-        Assumptions:
-        None
-<<<<<<< HEAD
-    
-        Source:
-        N/A
-    
-        Inputs:
-        None
-    
-        Outputs:
-        None
-    
-        Properties Used:
-        N/A
-        """       
-        
-        return []
-
-## @ingroup Components
-class Curve_Container(Component.Container):
-    """ This does nothing
-=======
->>>>>>> 5deebab9
-    
-        Source:
-        N/A
-    
-        Inputs:
-        None
-    
-        Outputs:
-        None
-    
-        Properties Used:
-        N/A
-        """       
-        
-        return []
-
-
-# ------------------------------------------------------------
-#  Handle Linking
-# ------------------------------------------------------------
-
-<<<<<<< HEAD
-Section.Curve       = Curve
-Section.Container   = Section_Container
-Curve.Container     = Curve_Container
-=======
-Section.Container   = Section_Container
->>>>>>> 5deebab9
-Lofted_Body.Section = Section
-Lofted_Body.Segment = Segment
-
+## @ingroup Components
+# Lofted_Body.py
+# 
+# Created:  
+# Modified: Dec 2016, T. MacDonald
+#           May 2020, E. Botero
+
+
+# ----------------------------------------------------------------------
+#  Imports
+# ----------------------------------------------------------------------
+
+from .Component          import Component
+from .Physical_Component import Physical_Component
+from SUAVE.Core         import DataOrdered
+
+
+# ------------------------------------------------------------
+#  Lofted Body
+# ------------------------------------------------------------
+
+## @ingroup Components
+class Lofted_Body(Physical_Component):
+    def __defaults__(self):
+        """This sets the default values.
+    
+            Assumptions:
+            None
+    
+            Source:
+            N/A
+    
+            Inputs:
+            None
+    
+            Outputs:
+            None
+    
+            Properties Used:
+            None
+        """         
+        self.tag = 'Lofted_Body'
+        self.Segments = DataOrdered() # think edges
+    
+   
+# ------------------------------------------------------------
+#  Segment
+# ------------------------------------------------------------
+
+## @ingroup Components
+class Segment(Component):
+    """ A class that stubs out what a segment is
+    
+    Assumptions:
+    None
+    
+    Source:
+    None
+    """      
+    def __defaults__(self):
+        """This sets the default values.
+    
+            Assumptions:
+            None
+    
+            Source:
+            N/A
+    
+            Inputs:
+            None
+    
+            Outputs:
+            None
+    
+            Properties Used:
+            None
+        """         
+        self.tag = 'Segment'
+        
+        self.prev = None
+        self.next = None # for connectivity
+
+# ------------------------------------------------------------
+#  Section
+# ------------------------------------------------------------
+
+## @ingroup Components
+class Section(Component):
+    """ A class that stubs out what a section is
+    
+    Assumptions:
+    None
+    
+    Source:
+    None
+    """     
+    def __defaults__(self):
+        """This sets the default values.
+    
+            Assumptions:
+            None
+    
+            Source:
+            N/A
+    
+            Inputs:
+            None
+    
+            Outputs:
+            None
+    
+            Properties Used:
+            None
+        """         
+        self.tag = 'Section'
+                
+        self.prev = None
+        self.next = None
+        
+        
+# ------------------------------------------------------------
+#  Containers
+# ------------------------------------------------------------
+
+## @ingroup Components
+class Section_Container(Component.Container):
+    """ This does nothing
+    
+    Assumptions:
+    None
+    
+    Source:
+    None
+    """    
+    def get_children(self):
+        """ Returns the components that can go inside
+        
+        Assumptions:
+        None
+    
+        Source:
+        N/A
+    
+        Inputs:
+        None
+    
+        Outputs:
+        None
+    
+        Properties Used:
+        N/A
+        """       
+        
+        return []
+
+
+# ------------------------------------------------------------
+#  Handle Linking
+# ------------------------------------------------------------
+
+Section.Container   = Section_Container
+Lofted_Body.Section = Section
+Lofted_Body.Segment = Segment
+
+
+