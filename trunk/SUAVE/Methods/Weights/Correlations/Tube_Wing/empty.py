--- conflicted
+++ resolved
@@ -93,15 +93,6 @@
     # Unpack inputs
     thrust_sls = vehicle.propulsors['Turbo Fan'].thrust.design
     
-<<<<<<< HEAD
-    S_gross_w  = vehicle.Wings['Main Wing'].Areas.reference
-    b          = vehicle.Wings['Main Wing'].Spans.projected
-    lambda_w   = vehicle.Wings['Main Wing'].taper
-    t_c_w      = vehicle.Wings['Main Wing'].thickness_to_chord
-    sweep_w    = vehicle.Wings['Main Wing'].sweep
-    mac_w      = vehicle.Wings['Main Wing'].Chords.mean_aerodynamic
-    wing_c_r   = vehicle.Wings['Main Wing'].Chords.root
-=======
     S_gross_w  = vehicle.reference_area
     #S_gross_w  = vehicle.wings['Main Wing'].Areas.reference
     b          = vehicle.wings['Main Wing'].spans.projected
@@ -110,7 +101,6 @@
     sweep_w    = vehicle.wings['Main Wing'].sweep
     mac_w      = vehicle.wings['Main Wing'].chords.mean_aerodynamic
     wing_c_r   = vehicle.wings['Main Wing'].chords.root
->>>>>>> 80a33a9b
     
     Nult       = vehicle.envelope.ultimate_load
     Nlim       = vehicle.envelope.limit_load
@@ -118,32 +108,7 @@
     wt_zf      = vehicle.mass_properties.max_zero_fuel
     num_eng    = vehicle.propulsors['Turbo Fan'].number_of_engines
     num_pax    = vehicle.passengers
-<<<<<<< HEAD
-    wt_cargo   = vehicle.cargo_weight
-    num_seats  = vehicle.Fuselages.Fuselage.number_coach_seats
-    ctrl_type  = vehicle.control
-    ac_type    = vehicle.accessories  
-    l_w2h      = vehicle.Wings['Horizontal Stabilizer'].origin[0] + vehicle.Wings['Horizontal Stabilizer'].aerodynamic_center[0] - vehicle.Wings['Main Wing'].origin[0] - vehicle.Wings['Main Wing'].aerodynamic_center[0] #Need to check this is the length of the horizontal tail moment arm
-    
-    S_fus      = vehicle.Fuselages.Fuselage.Areas.wetted
-    diff_p_fus = vehicle.Fuselages.Fuselage.differential_pressure
-    w_fus      = vehicle.Fuselages.Fuselage.width
-    h_fus      = vehicle.Fuselages.Fuselage.Heights.maximum
-    l_fus      = vehicle.Fuselages.Fuselage.Lengths.total
-    
-    S_h            = vehicle.Wings['Horizontal Stabilizer'].Areas.reference
-    b_h            = vehicle.Wings['Horizontal Stabilizer'].Spans.projected
-    sweep_h        = vehicle.Wings['Horizontal Stabilizer'].sweep
-    mac_h          = vehicle.Wings['Horizontal Stabilizer'].Chords.mean_aerodynamic
-    t_c_h          = vehicle.Wings['Horizontal Stabilizer'].thickness_to_chord
-    h_tail_exposed = vehicle.Wings['Horizontal Stabilizer'].Areas.exposed
-    
-    S_v        = vehicle.Wings['Vertical Stabilizer'].Areas.reference
-    b_v        = vehicle.Wings['Vertical Stabilizer'].Spans.projected
-    t_c_v      = vehicle.Wings['Vertical Stabilizer'].thickness_to_chord
-    sweep_v    = vehicle.Wings['Vertical Stabilizer'].sweep
-    t_tail     = vehicle.Wings['Vertical Stabilizer'].t_tail     
-=======
+
     wt_cargo   = vehicle.mass_properties.cargo
     num_seats  = vehicle.fuselages.Fuselage.number_coach_seats
     ctrl_type  = vehicle.systems.control
@@ -168,7 +133,6 @@
     t_c_v      = vehicle.wings['Vertical Stabilizer'].thickness_to_chord
     sweep_v    = vehicle.wings['Vertical Stabilizer'].sweep
     t_tail     = vehicle.wings['Vertical Stabilizer'].t_tail     
->>>>>>> 80a33a9b
 
     # process
     # Calculating Empty Weight of Aircraft
@@ -185,19 +149,11 @@
     wt_empty           = (wt_wing + wt_fuselage + wt_landing_gear + wt_propulsion + output_2.wt_systems + \
                           wt_tail_horizontal + output_3.wt_tail_vertical + output_3.wt_rudder) 
     
-<<<<<<< HEAD
-    vehicle.Wings['Main Wing'].Mass_Properties.mass = wt_wing
-    vehicle.Wings['Horizontal Stabilizer'].Mass_Properties.mass = wt_tail_horizontal
-    vehicle.Wings['Vertical Stabilizer'].Mass_Properties.mass = output_3.wt_tail_vertical + output_3.wt_rudder
-    vehicle.Fuselages.Fuselage.Mass_Properties.mass = wt_fuselage
-    vehicle.Propulsors['Turbo Fan'].Mass_Properties.mass = wt_engine_jet
-=======
     vehicle.wings['Main Wing'].mass_properties.mass = wt_wing
     vehicle.wings['Horizontal Stabilizer'].mass_properties.mass = wt_tail_horizontal
     vehicle.wings['Vertical Stabilizer'].mass_properties.mass = output_3.wt_tail_vertical + output_3.wt_rudder
     vehicle.fuselages.Fuselage.mass_properties.mass = wt_fuselage
     vehicle.propulsors['Turbo Fan'].mass_properties.mass = wt_engine_jet
->>>>>>> 80a33a9b
     
     # packup outputs
     output             = payload(TOW, wt_empty, num_pax,wt_cargo)
