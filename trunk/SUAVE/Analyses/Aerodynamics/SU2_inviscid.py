--- conflicted
+++ resolved
@@ -112,15 +112,9 @@
         
         # inviscid drag
         inviscid_drag = np.zeros([data_len,1])
-<<<<<<< HEAD
         #for ii,_ in enumerate(AoA):
         #    inviscid_drag[ii] = drag_model.predict([AoA[ii][0],mach[ii][0]])        
         state.conditions.aerodynamics.inviscid_drag_coefficient    = inviscid_drag
-=======
-        for ii,_ in enumerate(AoA):
-            inviscid_drag[ii] = drag_model.predict([AoA[ii][0],mach[ii][0]])        
-        #state.conditions.aerodynamics.inviscid_drag_coefficient    = inviscid_drag
->>>>>>> f91bba3b
 
         return inviscid_lift, inviscid_drag
 
