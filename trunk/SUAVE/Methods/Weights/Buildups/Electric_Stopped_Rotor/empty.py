## @ingroup Methods-Weights-Buildups-Electric_Stopped_Rotor

# empty.py
#
# Created: Jun, 2017, J. Smart
# Modified: Apr, 2018, J. Smart

#-------------------------------------------------------------------------------
# Imports
#-------------------------------------------------------------------------------

from SUAVE.Core import Units, Data
from SUAVE.Methods.Weights.Buildups.Common.fuselage import fuselage
from SUAVE.Methods.Weights.Buildups.Common.prop import prop
from SUAVE.Methods.Weights.Buildups.Common.wiring import wiring
from SUAVE.Methods.Weights.Buildups.Common.wing import wing
import numpy as np

#-------------------------------------------------------------------------------
# Empty
#-------------------------------------------------------------------------------

## @ingroup Methods-Weights-Buildups-Electric_Stopped_Rotor
def empty(config,
          speed_of_sound                = 340.294,
          max_tip_mach                  = 0.65,
          disk_area_factor              = 1.15,
          max_thrust_to_weight_ratio    = 1.1,
          motor_efficiency              = 0.85 * 0.98):
    """weight = SUAVE.Methods.Weights.Buildups.Electric_Stopped_Rotor.empty(
            config,
            speed_of_sound              = 340.294,
            max_tip_mach                = 0.65,
            disk_area_factor            = 1.15,
            max_thrust_to_weight_ratio  = 1.1,
            motor_efficiency            = 0.85 * 0.98)

        Calculates the empty fuselage mass for an electric stopped rotor including
        seats, avionics, servomotors, ballistic recovery system, rotor and hub
        assembly, transmission, and landing gear. Additionally incorporates
        results of the following common buildup scripts:

            fuselage,py
            prop.py
            wing.py
            wiring.py

        Originally written as part of an AA 290 project inteded for trade study
        of the Electric Stopped Rotor along with the following defined SUAVE config types:

            Electric Helicopter
            Electric Tiltrotor
            
        Sources:
        Project Vahana Conceptual Trade Study

        Inputs:

            config                          SUAVE Config Data Structure
            speed_of_sound                  Local Speed of Sound                [m/s]
            maximumTipMach                  Allowable Tip Mach Number           [Unitless]
            disk_area_factor                Inverse of Disk Area Efficiency     [Unitless]
            max_thrust_to_weight_ratio      Allowable Thrust to Weight Ratio    [Unitless]
            motor_efficiency                Motor Efficiency                    [Unitless]
        
        Outputs:

            output:                         Data Dictionary of Component Masses       [kg]

    """

    output = Data()

#-------------------------------------------------------------------------------
# Unpack Inputs
#-------------------------------------------------------------------------------

    rPropLift           = config.propulsors.propulsor.propeller_lift.tip_radius
    rPropThrust         = config.propulsors.propulsor.propeller_forward.tip_radius
    mBattery            = config.propulsors.propulsor.battery.mass_properties.mass
    mPayload            = config.propulsors.propulsor.payload.mass_properties.mass
    MTOW                = config.mass_properties.max_takeoff
    nLiftProps          = config.propulsors.propulsor.number_of_engines_lift
    nThrustProps        = config.propulsors.propulsor.number_of_engines_forward
    nLiftBlades         = config.propulsors.propulsor.propeller_lift.number_blades
    nThrustBlades       = config.propulsors.propulsor.propeller_forward.number_blades
    fLength             = config.fuselages.fuselage.lengths.total
    fWidth              = config.fuselages.fuselage.width
    fHeight             = config.fuselages.fuselage.heights.maximum
    maxSpan             = config.wings['main_wing'].spans.projected
    
    sound               = speed_of_sound
    tipMach             = max_tip_mach
    k                   = disk_area_factor
    ToverW              = max_thrust_to_weight_ratio
    etaMotor            = motor_efficiency

    output.payload          = mPayload * Units.kg
    output.seats            = 30. *Units.kg
    output.avionics         = 15. *Units.kg
    output.motors           = (config.propulsors.propulsor.number_of_engines_lift * 10. *Units.kg 
                               + config.propulsors.propulsor.number_of_engines_forward * 25. *Units.kg)
    output.battery          = mBattery *Units.kg
    output.servos           = config.propulsors.propulsor.number_of_engines_lift * 0.65 *Units.kg
    output.brs              = 16. *Units.kg
    output.hubs             = (config.propulsors.propulsor.number_of_engines_lift * 2. *Units.kg
                               + config.propulsors.propulsor.number_of_engines_forward * 5. *Units.kg)
    output.landing_gear     = MTOW * 0.02 *Units.kg

#-------------------------------------------------------------------------------
# Calculated Weights
#-------------------------------------------------------------------------------

    # Preparatory Calculations

    Vtip        = sound * tipMach                               # Prop Tip Velocity
    omega       = Vtip/0.8                                      # Prop Ang. Velocity
    maxLift     = config.mass_properties.max_takeoff * ToverW   # Maximum Thrust
    Ct          = maxLift/(1.225*np.pi*0.8**2*Vtip**2)          # Thrust Coefficient
    bladeSol    = 0.1                                           # Blade Solidity
    AvgCL       = 6 * Ct / bladeSol                             # Average Blade CL
    AvgCD       = 0.012                                         # Average Blade CD
   
    maxLiftPower    = 1.15*maxLift*(
                    k*np.sqrt(maxLift/(2*1.225*np.pi*0.8**2)) +
                    bladeSol*AvgCD/8*Vtip**3/(maxLift/(1.225*np.pi*0.8**2))
                    )

    maxTorque = maxLiftPower/omega

    # Component Weight Calculations

    output.lift_rotors      = (prop(config.propulsors.propulsor.propeller_lift, maxLift) 
                               * (len(config.wings['main_wing'].motor_spanwise_locations))) *Units.kg
    output.thrust_rotors    = prop(config.propulsors.propulsor.propeller_forward, maxLift/5) *Units.kg
    output.fuselage         = fuselage(config) *Units.kg
    output.wiring           = wiring(config,
                                     np.ones(8)**0.25,
                                     maxLiftPower/etaMotor) *Units.kg
<<<<<<< HEAD
    output.main_wing = wing(config.wings['main_wing'],
                            config, 
                            maxLift/5) *Units.kg
    
=======

    total_wing_weight = 0.
    for w in config.wings:
        wing_tag = w.tag
        if (wing_tag.find('main_wing') != -1):
            wing_weight = wing(config.wings[w.tag],
                               config, 
                               maxLift/5) *Units.kg
            total_wing_weight = total_wing_weight + wing_weight
    output.total_wing_weight = total_wing_weight
>>>>>>> 78bb0d6f
    
#-------------------------------------------------------------------------------
# Weight Summations
#-------------------------------------------------------------------------------


    output.structural   = (output.lift_rotors +
                            output.thrust_rotors +
                            output.hubs +
                            output.fuselage + 
                            output.landing_gear +
<<<<<<< HEAD
                            output.main_wing
=======
                            output.total_wing_weight
>>>>>>> 78bb0d6f
                            ) *Units.kg

    output.empty        = (1.1 * (
                            output.structural +
                            output.seats +
                            output.avionics +
                            output.motors +
                            output.servos +
                            output.wiring +
                            output.brs
                            ) + output.battery) *Units.kg
    
    output.total        = (output.empty +
                            output.payload) *Units.kg

    return output<|MERGE_RESOLUTION|>--- conflicted
+++ resolved
@@ -137,12 +137,6 @@
     output.wiring           = wiring(config,
                                      np.ones(8)**0.25,
                                      maxLiftPower/etaMotor) *Units.kg
-<<<<<<< HEAD
-    output.main_wing = wing(config.wings['main_wing'],
-                            config, 
-                            maxLift/5) *Units.kg
-    
-=======
 
     total_wing_weight = 0.
     for w in config.wings:
@@ -153,7 +147,6 @@
                                maxLift/5) *Units.kg
             total_wing_weight = total_wing_weight + wing_weight
     output.total_wing_weight = total_wing_weight
->>>>>>> 78bb0d6f
     
 #-------------------------------------------------------------------------------
 # Weight Summations
@@ -165,11 +158,7 @@
                             output.hubs +
                             output.fuselage + 
                             output.landing_gear +
-<<<<<<< HEAD
-                            output.main_wing
-=======
                             output.total_wing_weight
->>>>>>> 78bb0d6f
                             ) *Units.kg
 
     output.empty        = (1.1 * (
